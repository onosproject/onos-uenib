--- conflicted
+++ resolved
@@ -11,13 +11,8 @@
 	github.com/onosproject/onos-lib-go v0.10.25
 	github.com/onosproject/onos-ric-sdk-go v0.8.12
 	github.com/onosproject/onos-test v0.6.6
-<<<<<<< HEAD
 	github.com/stretchr/testify v1.9.0
-	google.golang.org/grpc v1.54.0
-=======
-	github.com/stretchr/testify v1.8.2
 	google.golang.org/grpc v1.63.2
->>>>>>> 9eae5f9a
 )
 
 require (
@@ -149,15 +144,6 @@
 	go.uber.org/atomic v1.7.0 // indirect
 	go.uber.org/multierr v1.6.0 // indirect
 	go.uber.org/zap v1.24.0 // indirect
-<<<<<<< HEAD
-	golang.org/x/crypto v0.14.0 // indirect
-	golang.org/x/net v0.17.0 // indirect
-	golang.org/x/oauth2 v0.4.0 // indirect
-	golang.org/x/sync v0.0.0-20210220032951-036812b2e83c // indirect
-	golang.org/x/sys v0.13.0 // indirect
-	golang.org/x/term v0.13.0 // indirect
-	golang.org/x/text v0.13.0 // indirect
-=======
 	golang.org/x/crypto v0.19.0 // indirect
 	golang.org/x/net v0.21.0 // indirect
 	golang.org/x/oauth2 v0.17.0 // indirect
@@ -165,7 +151,6 @@
 	golang.org/x/sys v0.17.0 // indirect
 	golang.org/x/term v0.17.0 // indirect
 	golang.org/x/text v0.14.0 // indirect
->>>>>>> 9eae5f9a
 	golang.org/x/time v0.0.0-20210723032227-1f47c861a9ac // indirect
 	google.golang.org/appengine v1.6.8 // indirect
 	google.golang.org/genproto/googleapis/rpc v0.0.0-20240227224415-6ceb2ff114de // indirect
